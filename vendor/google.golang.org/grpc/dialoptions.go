/*
 *
 * Copyright 2018 gRPC authors.
 *
 * Licensed under the Apache License, Version 2.0 (the "License");
 * you may not use this file except in compliance with the License.
 * You may obtain a copy of the License at
 *
 *     http://www.apache.org/licenses/LICENSE-2.0
 *
 * Unless required by applicable law or agreed to in writing, software
 * distributed under the License is distributed on an "AS IS" BASIS,
 * WITHOUT WARRANTIES OR CONDITIONS OF ANY KIND, either express or implied.
 * See the License for the specific language governing permissions and
 * limitations under the License.
 *
 */

package grpc

import (
	"context"
	"fmt"
	"net"
	"time"

	"google.golang.org/grpc/backoff"
	"google.golang.org/grpc/balancer"
	"google.golang.org/grpc/credentials"
	"google.golang.org/grpc/credentials/insecure"
	"google.golang.org/grpc/internal"
	internalbackoff "google.golang.org/grpc/internal/backoff"
	"google.golang.org/grpc/internal/transport"
	"google.golang.org/grpc/keepalive"
	"google.golang.org/grpc/resolver"
	"google.golang.org/grpc/stats"
)

// dialOptions configure a Dial call. dialOptions are set by the DialOption
// values passed to Dial.
type dialOptions struct {
	unaryInt  UnaryClientInterceptor
	streamInt StreamClientInterceptor

	chainUnaryInts  []UnaryClientInterceptor
	chainStreamInts []StreamClientInterceptor

	cp              Compressor
	dc              Decompressor
	bs              internalbackoff.Strategy
	block           bool
	returnLastError bool
	timeout         time.Duration
	scChan          <-chan ServiceConfig
	authority       string
	copts           transport.ConnectOptions
	callOptions     []CallOption
	// This is used by WithBalancerName dial option.
	balancerBuilder             balancer.Builder
	channelzParentID            int64
	disableServiceConfig        bool
	disableRetry                bool
	disableHealthCheck          bool
	healthCheckFunc             internal.HealthChecker
	minConnectTimeout           func() time.Duration
	defaultServiceConfig        *ServiceConfig // defaultServiceConfig is parsed from defaultServiceConfigRawJSON.
	defaultServiceConfigRawJSON *string
	resolvers                   []resolver.Builder
}

// DialOption configures how we set up the connection.
type DialOption interface {
	apply(*dialOptions)
}

// EmptyDialOption does not alter the dial configuration. It can be embedded in
// another structure to build custom dial options.
//
// Experimental
//
// Notice: This type is EXPERIMENTAL and may be changed or removed in a
// later release.
type EmptyDialOption struct{}

func (EmptyDialOption) apply(*dialOptions) {}

// funcDialOption wraps a function that modifies dialOptions into an
// implementation of the DialOption interface.
type funcDialOption struct {
	f func(*dialOptions)
}

func (fdo *funcDialOption) apply(do *dialOptions) {
	fdo.f(do)
}

func newFuncDialOption(f func(*dialOptions)) *funcDialOption {
	return &funcDialOption{
		f: f,
	}
}

// WithWriteBufferSize determines how much data can be batched before doing a
// write on the wire. The corresponding memory allocation for this buffer will
// be twice the size to keep syscalls low. The default value for this buffer is
// 32KB.
//
// Zero will disable the write buffer such that each write will be on underlying
// connection. Note: A Send call may not directly translate to a write.
func WithWriteBufferSize(s int) DialOption {
	return newFuncDialOption(func(o *dialOptions) {
		o.copts.WriteBufferSize = s
	})
}

// WithReadBufferSize lets you set the size of read buffer, this determines how
// much data can be read at most for each read syscall.
//
// The default value for this buffer is 32KB. Zero will disable read buffer for
// a connection so data framer can access the underlying conn directly.
func WithReadBufferSize(s int) DialOption {
	return newFuncDialOption(func(o *dialOptions) {
		o.copts.ReadBufferSize = s
	})
}

// WithInitialWindowSize returns a DialOption which sets the value for initial
// window size on a stream. The lower bound for window size is 64K and any value
// smaller than that will be ignored.
func WithInitialWindowSize(s int32) DialOption {
	return newFuncDialOption(func(o *dialOptions) {
		o.copts.InitialWindowSize = s
	})
}

// WithInitialConnWindowSize returns a DialOption which sets the value for
// initial window size on a connection. The lower bound for window size is 64K
// and any value smaller than that will be ignored.
func WithInitialConnWindowSize(s int32) DialOption {
	return newFuncDialOption(func(o *dialOptions) {
		o.copts.InitialConnWindowSize = s
	})
}

// WithMaxMsgSize returns a DialOption which sets the maximum message size the
// client can receive.
//
// Deprecated: use WithDefaultCallOptions(MaxCallRecvMsgSize(s)) instead.  Will
// be supported throughout 1.x.
func WithMaxMsgSize(s int) DialOption {
	return WithDefaultCallOptions(MaxCallRecvMsgSize(s))
}

// WithDefaultCallOptions returns a DialOption which sets the default
// CallOptions for calls over the connection.
func WithDefaultCallOptions(cos ...CallOption) DialOption {
	return newFuncDialOption(func(o *dialOptions) {
		o.callOptions = append(o.callOptions, cos...)
	})
}

// WithCodec returns a DialOption which sets a codec for message marshaling and
// unmarshaling.
//
// Deprecated: use WithDefaultCallOptions(ForceCodec(_)) instead.  Will be
// supported throughout 1.x.
func WithCodec(c Codec) DialOption {
	return WithDefaultCallOptions(CallCustomCodec(c))
}

// WithCompressor returns a DialOption which sets a Compressor to use for
// message compression. It has lower priority than the compressor set by the
// UseCompressor CallOption.
//
// Deprecated: use UseCompressor instead.  Will be supported throughout 1.x.
func WithCompressor(cp Compressor) DialOption {
	return newFuncDialOption(func(o *dialOptions) {
		o.cp = cp
	})
}

// WithDecompressor returns a DialOption which sets a Decompressor to use for
// incoming message decompression.  If incoming response messages are encoded
// using the decompressor's Type(), it will be used.  Otherwise, the message
// encoding will be used to look up the compressor registered via
// encoding.RegisterCompressor, which will then be used to decompress the
// message.  If no compressor is registered for the encoding, an Unimplemented
// status error will be returned.
//
// Deprecated: use encoding.RegisterCompressor instead.  Will be supported
// throughout 1.x.
func WithDecompressor(dc Decompressor) DialOption {
	return newFuncDialOption(func(o *dialOptions) {
		o.dc = dc
	})
}

// WithBalancerName sets the balancer that the ClientConn will be initialized
// with. Balancer registered with balancerName will be used. This function
// panics if no balancer was registered by balancerName.
//
// The balancer cannot be overridden by balancer option specified by service
// config.
//
// Deprecated: use WithDefaultServiceConfig and WithDisableServiceConfig
// instead.  Will be removed in a future 1.x release.
func WithBalancerName(balancerName string) DialOption {
	builder := balancer.Get(balancerName)
	if builder == nil {
		panic(fmt.Sprintf("grpc.WithBalancerName: no balancer is registered for name %v", balancerName))
	}
	return newFuncDialOption(func(o *dialOptions) {
		o.balancerBuilder = builder
	})
}

// WithServiceConfig returns a DialOption which has a channel to read the
// service configuration.
//
// Deprecated: service config should be received through name resolver or via
// WithDefaultServiceConfig, as specified at
// https://github.com/grpc/grpc/blob/master/doc/service_config.md.  Will be
// removed in a future 1.x release.
func WithServiceConfig(c <-chan ServiceConfig) DialOption {
	return newFuncDialOption(func(o *dialOptions) {
		o.scChan = c
	})
}

// WithConnectParams configures the ClientConn to use the provided ConnectParams
// for creating and maintaining connections to servers.
//
// The backoff configuration specified as part of the ConnectParams overrides
// all defaults specified in
// https://github.com/grpc/grpc/blob/master/doc/connection-backoff.md. Consider
// using the backoff.DefaultConfig as a base, in cases where you want to
// override only a subset of the backoff configuration.
func WithConnectParams(p ConnectParams) DialOption {
	return newFuncDialOption(func(o *dialOptions) {
		o.bs = internalbackoff.Exponential{Config: p.Backoff}
		o.minConnectTimeout = func() time.Duration {
			return p.MinConnectTimeout
		}
	})
}

// WithBackoffMaxDelay configures the dialer to use the provided maximum delay
// when backing off after failed connection attempts.
//
// Deprecated: use WithConnectParams instead. Will be supported throughout 1.x.
func WithBackoffMaxDelay(md time.Duration) DialOption {
	return WithBackoffConfig(BackoffConfig{MaxDelay: md})
}

// WithBackoffConfig configures the dialer to use the provided backoff
// parameters after connection failures.
//
// Deprecated: use WithConnectParams instead. Will be supported throughout 1.x.
func WithBackoffConfig(b BackoffConfig) DialOption {
	bc := backoff.DefaultConfig
	bc.MaxDelay = b.MaxDelay
	return withBackoff(internalbackoff.Exponential{Config: bc})
}

// withBackoff sets the backoff strategy used for connectRetryNum after a failed
// connection attempt.
//
// This can be exported if arbitrary backoff strategies are allowed by gRPC.
func withBackoff(bs internalbackoff.Strategy) DialOption {
	return newFuncDialOption(func(o *dialOptions) {
		o.bs = bs
	})
}

// WithBlock returns a DialOption which makes callers of Dial block until the
// underlying connection is up. Without this, Dial returns immediately and
// connecting the server happens in background.
func WithBlock() DialOption {
	return newFuncDialOption(func(o *dialOptions) {
		o.block = true
	})
}

// WithReturnConnectionError returns a DialOption which makes the client connection
// return a string containing both the last connection error that occurred and
// the context.DeadlineExceeded error.
// Implies WithBlock()
//
// Experimental
//
// Notice: This API is EXPERIMENTAL and may be changed or removed in a
// later release.
func WithReturnConnectionError() DialOption {
	return newFuncDialOption(func(o *dialOptions) {
		o.block = true
		o.returnLastError = true
	})
}

// WithInsecure returns a DialOption which disables transport security for this
// ClientConn. Under the hood, it uses insecure.NewCredentials().
//
// Note that using this DialOption with per-RPC credentials (through
// WithCredentialsBundle or WithPerRPCCredentials) which require transport
// security is incompatible and will cause grpc.Dial() to fail.
//
<<<<<<< HEAD
// Deprecated: use insecure.NewCredentials() instead.
=======
// Deprecated: use WithTransportCredentials and insecure.NewCredentials() instead.
>>>>>>> 52992841
// Will be supported throughout 1.x.
func WithInsecure() DialOption {
	return newFuncDialOption(func(o *dialOptions) {
		o.copts.TransportCredentials = insecure.NewCredentials()
	})
}

// WithNoProxy returns a DialOption which disables the use of proxies for this
// ClientConn. This is ignored if WithDialer or WithContextDialer are used.
//
// Experimental
//
// Notice: This API is EXPERIMENTAL and may be changed or removed in a
// later release.
func WithNoProxy() DialOption {
	return newFuncDialOption(func(o *dialOptions) {
		o.copts.UseProxy = false
	})
}

// WithTransportCredentials returns a DialOption which configures a connection
// level security credentials (e.g., TLS/SSL). This should not be used together
// with WithCredentialsBundle.
func WithTransportCredentials(creds credentials.TransportCredentials) DialOption {
	return newFuncDialOption(func(o *dialOptions) {
		o.copts.TransportCredentials = creds
	})
}

// WithPerRPCCredentials returns a DialOption which sets credentials and places
// auth state on each outbound RPC.
func WithPerRPCCredentials(creds credentials.PerRPCCredentials) DialOption {
	return newFuncDialOption(func(o *dialOptions) {
		o.copts.PerRPCCredentials = append(o.copts.PerRPCCredentials, creds)
	})
}

// WithCredentialsBundle returns a DialOption to set a credentials bundle for
// the ClientConn.WithCreds. This should not be used together with
// WithTransportCredentials.
//
// Experimental
//
// Notice: This API is EXPERIMENTAL and may be changed or removed in a
// later release.
func WithCredentialsBundle(b credentials.Bundle) DialOption {
	return newFuncDialOption(func(o *dialOptions) {
		o.copts.CredsBundle = b
	})
}

// WithTimeout returns a DialOption that configures a timeout for dialing a
// ClientConn initially. This is valid if and only if WithBlock() is present.
//
// Deprecated: use DialContext instead of Dial and context.WithTimeout
// instead.  Will be supported throughout 1.x.
func WithTimeout(d time.Duration) DialOption {
	return newFuncDialOption(func(o *dialOptions) {
		o.timeout = d
	})
}

// WithContextDialer returns a DialOption that sets a dialer to create
// connections. If FailOnNonTempDialError() is set to true, and an error is
// returned by f, gRPC checks the error's Temporary() method to decide if it
// should try to reconnect to the network address.
func WithContextDialer(f func(context.Context, string) (net.Conn, error)) DialOption {
	return newFuncDialOption(func(o *dialOptions) {
		o.copts.Dialer = f
	})
}

func init() {
	internal.WithHealthCheckFunc = withHealthCheckFunc
}

// WithDialer returns a DialOption that specifies a function to use for dialing
// network addresses. If FailOnNonTempDialError() is set to true, and an error
// is returned by f, gRPC checks the error's Temporary() method to decide if it
// should try to reconnect to the network address.
//
// Deprecated: use WithContextDialer instead.  Will be supported throughout
// 1.x.
func WithDialer(f func(string, time.Duration) (net.Conn, error)) DialOption {
	return WithContextDialer(
		func(ctx context.Context, addr string) (net.Conn, error) {
			if deadline, ok := ctx.Deadline(); ok {
				return f(addr, time.Until(deadline))
			}
			return f(addr, 0)
		})
}

// WithStatsHandler returns a DialOption that specifies the stats handler for
// all the RPCs and underlying network connections in this ClientConn.
func WithStatsHandler(h stats.Handler) DialOption {
	return newFuncDialOption(func(o *dialOptions) {
		o.copts.StatsHandler = h
	})
}

// FailOnNonTempDialError returns a DialOption that specifies if gRPC fails on
// non-temporary dial errors. If f is true, and dialer returns a non-temporary
// error, gRPC will fail the connection to the network address and won't try to
// reconnect. The default value of FailOnNonTempDialError is false.
//
// FailOnNonTempDialError only affects the initial dial, and does not do
// anything useful unless you are also using WithBlock().
//
// Experimental
//
// Notice: This API is EXPERIMENTAL and may be changed or removed in a
// later release.
func FailOnNonTempDialError(f bool) DialOption {
	return newFuncDialOption(func(o *dialOptions) {
		o.copts.FailOnNonTempDialError = f
	})
}

// WithUserAgent returns a DialOption that specifies a user agent string for all
// the RPCs.
func WithUserAgent(s string) DialOption {
	return newFuncDialOption(func(o *dialOptions) {
		o.copts.UserAgent = s
	})
}

// WithKeepaliveParams returns a DialOption that specifies keepalive parameters
// for the client transport.
func WithKeepaliveParams(kp keepalive.ClientParameters) DialOption {
	if kp.Time < internal.KeepaliveMinPingTime {
		logger.Warningf("Adjusting keepalive ping interval to minimum period of %v", internal.KeepaliveMinPingTime)
		kp.Time = internal.KeepaliveMinPingTime
	}
	return newFuncDialOption(func(o *dialOptions) {
		o.copts.KeepaliveParams = kp
	})
}

// WithUnaryInterceptor returns a DialOption that specifies the interceptor for
// unary RPCs.
func WithUnaryInterceptor(f UnaryClientInterceptor) DialOption {
	return newFuncDialOption(func(o *dialOptions) {
		o.unaryInt = f
	})
}

// WithChainUnaryInterceptor returns a DialOption that specifies the chained
// interceptor for unary RPCs. The first interceptor will be the outer most,
// while the last interceptor will be the inner most wrapper around the real call.
// All interceptors added by this method will be chained, and the interceptor
// defined by WithUnaryInterceptor will always be prepended to the chain.
func WithChainUnaryInterceptor(interceptors ...UnaryClientInterceptor) DialOption {
	return newFuncDialOption(func(o *dialOptions) {
		o.chainUnaryInts = append(o.chainUnaryInts, interceptors...)
	})
}

// WithStreamInterceptor returns a DialOption that specifies the interceptor for
// streaming RPCs.
func WithStreamInterceptor(f StreamClientInterceptor) DialOption {
	return newFuncDialOption(func(o *dialOptions) {
		o.streamInt = f
	})
}

// WithChainStreamInterceptor returns a DialOption that specifies the chained
// interceptor for streaming RPCs. The first interceptor will be the outer most,
// while the last interceptor will be the inner most wrapper around the real call.
// All interceptors added by this method will be chained, and the interceptor
// defined by WithStreamInterceptor will always be prepended to the chain.
func WithChainStreamInterceptor(interceptors ...StreamClientInterceptor) DialOption {
	return newFuncDialOption(func(o *dialOptions) {
		o.chainStreamInts = append(o.chainStreamInts, interceptors...)
	})
}

// WithAuthority returns a DialOption that specifies the value to be used as the
// :authority pseudo-header and as the server name in authentication handshake.
func WithAuthority(a string) DialOption {
	return newFuncDialOption(func(o *dialOptions) {
		o.authority = a
	})
}

// WithChannelzParentID returns a DialOption that specifies the channelz ID of
// current ClientConn's parent. This function is used in nested channel creation
// (e.g. grpclb dial).
//
// Experimental
//
// Notice: This API is EXPERIMENTAL and may be changed or removed in a
// later release.
func WithChannelzParentID(id int64) DialOption {
	return newFuncDialOption(func(o *dialOptions) {
		o.channelzParentID = id
	})
}

// WithDisableServiceConfig returns a DialOption that causes gRPC to ignore any
// service config provided by the resolver and provides a hint to the resolver
// to not fetch service configs.
//
// Note that this dial option only disables service config from resolver. If
// default service config is provided, gRPC will use the default service config.
func WithDisableServiceConfig() DialOption {
	return newFuncDialOption(func(o *dialOptions) {
		o.disableServiceConfig = true
	})
}

// WithDefaultServiceConfig returns a DialOption that configures the default
// service config, which will be used in cases where:
//
// 1. WithDisableServiceConfig is also used, or
//
// 2. The name resolver does not provide a service config or provides an
// invalid service config.
//
// The parameter s is the JSON representation of the default service config.
// For more information about service configs, see:
// https://github.com/grpc/grpc/blob/master/doc/service_config.md
// For a simple example of usage, see:
// examples/features/load_balancing/client/main.go
func WithDefaultServiceConfig(s string) DialOption {
	return newFuncDialOption(func(o *dialOptions) {
		o.defaultServiceConfigRawJSON = &s
	})
}

// WithDisableRetry returns a DialOption that disables retries, even if the
// service config enables them.  This does not impact transparent retries, which
// will happen automatically if no data is written to the wire or if the RPC is
// unprocessed by the remote server.
//
// Retry support is currently enabled by default, but may be disabled by
// setting the environment variable "GRPC_GO_RETRY" to "off".
func WithDisableRetry() DialOption {
	return newFuncDialOption(func(o *dialOptions) {
		o.disableRetry = true
	})
}

// WithMaxHeaderListSize returns a DialOption that specifies the maximum
// (uncompressed) size of header list that the client is prepared to accept.
func WithMaxHeaderListSize(s uint32) DialOption {
	return newFuncDialOption(func(o *dialOptions) {
		o.copts.MaxHeaderListSize = &s
	})
}

// WithDisableHealthCheck disables the LB channel health checking for all
// SubConns of this ClientConn.
//
// Experimental
//
// Notice: This API is EXPERIMENTAL and may be changed or removed in a
// later release.
func WithDisableHealthCheck() DialOption {
	return newFuncDialOption(func(o *dialOptions) {
		o.disableHealthCheck = true
	})
}

// withHealthCheckFunc replaces the default health check function with the
// provided one. It makes tests easier to change the health check function.
//
// For testing purpose only.
func withHealthCheckFunc(f internal.HealthChecker) DialOption {
	return newFuncDialOption(func(o *dialOptions) {
		o.healthCheckFunc = f
	})
}

func defaultDialOptions() dialOptions {
	return dialOptions{
		healthCheckFunc: internal.HealthCheckFunc,
		copts: transport.ConnectOptions{
			WriteBufferSize: defaultWriteBufSize,
			ReadBufferSize:  defaultReadBufSize,
			UseProxy:        true,
		},
	}
}

// withGetMinConnectDeadline specifies the function that clientconn uses to
// get minConnectDeadline. This can be used to make connection attempts happen
// faster/slower.
//
// For testing purpose only.
func withMinConnectDeadline(f func() time.Duration) DialOption {
	return newFuncDialOption(func(o *dialOptions) {
		o.minConnectTimeout = f
	})
}

// WithResolvers allows a list of resolver implementations to be registered
// locally with the ClientConn without needing to be globally registered via
// resolver.Register.  They will be matched against the scheme used for the
// current Dial only, and will take precedence over the global registry.
//
// Experimental
//
// Notice: This API is EXPERIMENTAL and may be changed or removed in a
// later release.
func WithResolvers(rs ...resolver.Builder) DialOption {
	return newFuncDialOption(func(o *dialOptions) {
		o.resolvers = append(o.resolvers, rs...)
	})
}<|MERGE_RESOLUTION|>--- conflicted
+++ resolved
@@ -304,11 +304,7 @@
 // WithCredentialsBundle or WithPerRPCCredentials) which require transport
 // security is incompatible and will cause grpc.Dial() to fail.
 //
-<<<<<<< HEAD
-// Deprecated: use insecure.NewCredentials() instead.
-=======
 // Deprecated: use WithTransportCredentials and insecure.NewCredentials() instead.
->>>>>>> 52992841
 // Will be supported throughout 1.x.
 func WithInsecure() DialOption {
 	return newFuncDialOption(func(o *dialOptions) {

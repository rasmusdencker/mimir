// Copyright 2015 Prometheus Team
// Licensed under the Apache License, Version 2.0 (the "License");
// you may not use this file except in compliance with the License.
// You may obtain a copy of the License at
//
// http://www.apache.org/licenses/LICENSE-2.0
//
// Unless required by applicable law or agreed to in writing, software
// distributed under the License is distributed on an "AS IS" BASIS,
// WITHOUT WARRANTIES OR CONDITIONS OF ANY KIND, either express or implied.
// See the License for the specific language governing permissions and
// limitations under the License.

package config

import (
	"fmt"
	"regexp"
	"strings"
	"time"

	"github.com/pkg/errors"

	commoncfg "github.com/prometheus/common/config"
)

var (
	// DefaultWebhookConfig defines default values for Webhook configurations.
	DefaultWebhookConfig = WebhookConfig{
		NotifierConfig: NotifierConfig{
			VSendResolved: true,
		},
	}

	// DefaultEmailConfig defines default values for Email configurations.
	DefaultEmailConfig = EmailConfig{
		NotifierConfig: NotifierConfig{
			VSendResolved: false,
		},
		HTML: `{{ template "email.default.html" . }}`,
		Text: ``,
	}

	// DefaultEmailSubject defines the default Subject header of an Email.
	DefaultEmailSubject = `{{ template "email.default.subject" . }}`

	// DefaultPagerdutyDetails defines the default values for PagerDuty details.
	DefaultPagerdutyDetails = map[string]string{
		"firing":       `{{ template "pagerduty.default.instances" .Alerts.Firing }}`,
		"resolved":     `{{ template "pagerduty.default.instances" .Alerts.Resolved }}`,
		"num_firing":   `{{ .Alerts.Firing | len }}`,
		"num_resolved": `{{ .Alerts.Resolved | len }}`,
	}

	// DefaultPagerdutyConfig defines default values for PagerDuty configurations.
	DefaultPagerdutyConfig = PagerdutyConfig{
		NotifierConfig: NotifierConfig{
			VSendResolved: true,
		},
		Description: `{{ template "pagerduty.default.description" .}}`,
		Client:      `{{ template "pagerduty.default.client" . }}`,
		ClientURL:   `{{ template "pagerduty.default.clientURL" . }}`,
	}

	// DefaultSlackConfig defines default values for Slack configurations.
	DefaultSlackConfig = SlackConfig{
		NotifierConfig: NotifierConfig{
			VSendResolved: false,
		},
		Color:      `{{ if eq .Status "firing" }}danger{{ else }}good{{ end }}`,
		Username:   `{{ template "slack.default.username" . }}`,
		Title:      `{{ template "slack.default.title" . }}`,
		TitleLink:  `{{ template "slack.default.titlelink" . }}`,
		IconEmoji:  `{{ template "slack.default.iconemoji" . }}`,
		IconURL:    `{{ template "slack.default.iconurl" . }}`,
		Pretext:    `{{ template "slack.default.pretext" . }}`,
		Text:       `{{ template "slack.default.text" . }}`,
		Fallback:   `{{ template "slack.default.fallback" . }}`,
		CallbackID: `{{ template "slack.default.callbackid" . }}`,
		Footer:     `{{ template "slack.default.footer" . }}`,
	}

	// DefaultHipchatConfig defines default values for Hipchat configurations.
	DefaultHipchatConfig = HipchatConfig{
		NotifierConfig: NotifierConfig{
			VSendResolved: false,
		},
		Color:         `{{ if eq .Status "firing" }}red{{ else }}green{{ end }}`,
		From:          `{{ template "hipchat.default.from" . }}`,
		Notify:        false,
		Message:       `{{ template "hipchat.default.message" . }}`,
		MessageFormat: `text`,
	}

	// DefaultOpsGenieConfig defines default values for OpsGenie configurations.
	DefaultOpsGenieConfig = OpsGenieConfig{
		NotifierConfig: NotifierConfig{
			VSendResolved: true,
		},
		Message:     `{{ template "opsgenie.default.message" . }}`,
		Description: `{{ template "opsgenie.default.description" . }}`,
		Source:      `{{ template "opsgenie.default.source" . }}`,
		// TODO: Add a details field with all the alerts.
	}

	// DefaultWechatConfig defines default values for wechat configurations.
	DefaultWechatConfig = WechatConfig{
		NotifierConfig: NotifierConfig{
			VSendResolved: false,
		},
		Message: `{{ template "wechat.default.message" . }}`,
		ToUser:  `{{ template "wechat.default.to_user" . }}`,
		ToParty: `{{ template "wechat.default.to_party" . }}`,
		ToTag:   `{{ template "wechat.default.to_tag" . }}`,
		AgentID: `{{ template "wechat.default.agent_id" . }}`,
	}

	// DefaultVictorOpsConfig defines default values for VictorOps configurations.
	DefaultVictorOpsConfig = VictorOpsConfig{
		NotifierConfig: NotifierConfig{
			VSendResolved: true,
		},
		MessageType:       `CRITICAL`,
		StateMessage:      `{{ template "victorops.default.state_message" . }}`,
		EntityDisplayName: `{{ template "victorops.default.entity_display_name" . }}`,
		MonitoringTool:    `{{ template "victorops.default.monitoring_tool" . }}`,
	}

	// DefaultPushoverConfig defines default values for Pushover configurations.
	DefaultPushoverConfig = PushoverConfig{
		NotifierConfig: NotifierConfig{
			VSendResolved: true,
		},
		Title:    `{{ template "pushover.default.title" . }}`,
		Message:  `{{ template "pushover.default.message" . }}`,
		URL:      `{{ template "pushover.default.url" . }}`,
		Priority: `{{ if eq .Status "firing" }}2{{ else }}0{{ end }}`, // emergency (firing) or normal
		Retry:    duration(1 * time.Minute),
		Expire:   duration(1 * time.Hour),
		HTML:     false,
	}
)

// NotifierConfig contains base options common across all notifier configurations.
type NotifierConfig struct {
	VSendResolved bool `yaml:"send_resolved" json:"send_resolved"`
}

func (nc *NotifierConfig) SendResolved() bool {
	return nc.VSendResolved
}

// EmailConfig configures notifications via mail.
type EmailConfig struct {
	NotifierConfig `yaml:",inline" json:",inline"`

	// Email address to notify.
	To           string              `yaml:"to,omitempty" json:"to,omitempty"`
	From         string              `yaml:"from,omitempty" json:"from,omitempty"`
	Hello        string              `yaml:"hello,omitempty" json:"hello,omitempty"`
<<<<<<< HEAD
	Smarthost    string              `yaml:"smarthost,omitempty" json:"smarthost,omitempty"`
=======
	Smarthost    HostPort            `yaml:"smarthost,omitempty" json:"smarthost,omitempty"`
>>>>>>> 9e5dedc0
	AuthUsername string              `yaml:"auth_username,omitempty" json:"auth_username,omitempty"`
	AuthPassword Secret              `yaml:"auth_password,omitempty" json:"auth_password,omitempty"`
	AuthSecret   Secret              `yaml:"auth_secret,omitempty" json:"auth_secret,omitempty"`
	AuthIdentity string              `yaml:"auth_identity,omitempty" json:"auth_identity,omitempty"`
	Headers      map[string]string   `yaml:"headers,omitempty" json:"headers,omitempty"`
	HTML         string              `yaml:"html,omitempty" json:"html,omitempty"`
	Text         string              `yaml:"text,omitempty" json:"text,omitempty"`
	RequireTLS   *bool               `yaml:"require_tls,omitempty" json:"require_tls,omitempty"`
	TLSConfig    commoncfg.TLSConfig `yaml:"tls_config,omitempty" json:"tls_config,omitempty"`
}

// UnmarshalYAML implements the yaml.Unmarshaler interface.
func (c *EmailConfig) UnmarshalYAML(unmarshal func(interface{}) error) error {
	*c = DefaultEmailConfig
	type plain EmailConfig
	if err := unmarshal((*plain)(c)); err != nil {
		return err
	}
	if c.To == "" {
		return fmt.Errorf("missing to address in email config")
	}
	// Header names are case-insensitive, check for collisions.
	normalizedHeaders := map[string]string{}
	for h, v := range c.Headers {
		normalized := strings.Title(h)
		if _, ok := normalizedHeaders[normalized]; ok {
			return fmt.Errorf("duplicate header %q in email config", normalized)
		}
		normalizedHeaders[normalized] = v
	}
	c.Headers = normalizedHeaders

	return nil
}

// PagerdutyConfig configures notifications via PagerDuty.
type PagerdutyConfig struct {
	NotifierConfig `yaml:",inline" json:",inline"`

	HTTPConfig *commoncfg.HTTPClientConfig `yaml:"http_config,omitempty" json:"http_config,omitempty"`

	ServiceKey  Secret            `yaml:"service_key,omitempty" json:"service_key,omitempty"`
	RoutingKey  Secret            `yaml:"routing_key,omitempty" json:"routing_key,omitempty"`
	URL         *URL              `yaml:"url,omitempty" json:"url,omitempty"`
	Client      string            `yaml:"client,omitempty" json:"client,omitempty"`
	ClientURL   string            `yaml:"client_url,omitempty" json:"client_url,omitempty"`
	Description string            `yaml:"description,omitempty" json:"description,omitempty"`
	Details     map[string]string `yaml:"details,omitempty" json:"details,omitempty"`
	Images      []PagerdutyImage  `yaml:"images,omitempty" json:"images,omitempty"`
	Links       []PagerdutyLink   `yaml:"links,omitempty" json:"links,omitempty"`
	Severity    string            `yaml:"severity,omitempty" json:"severity,omitempty"`
	Class       string            `yaml:"class,omitempty" json:"class,omitempty"`
	Component   string            `yaml:"component,omitempty" json:"component,omitempty"`
	Group       string            `yaml:"group,omitempty" json:"group,omitempty"`
}

// PagerdutyLink is a link
type PagerdutyLink struct {
	HRef string `yaml:"href,omitempty" json:"href,omitempty"`
	Text string `yaml:"text,omitempty" json:"text,omitempty"`
}

// PagerdutyImage is an image
type PagerdutyImage struct {
	Src  string `yaml:"src,omitempty" json:"src,omitempty"`
	Alt  string `yaml:"alt,omitempty" json:"alt,omitempty"`
	Href string `yaml:"href,omitempty" json:"href,omitempty"`
}

// UnmarshalYAML implements the yaml.Unmarshaler interface.
func (c *PagerdutyConfig) UnmarshalYAML(unmarshal func(interface{}) error) error {
	*c = DefaultPagerdutyConfig
	type plain PagerdutyConfig
	if err := unmarshal((*plain)(c)); err != nil {
		return err
	}
	if c.RoutingKey == "" && c.ServiceKey == "" {
		return fmt.Errorf("missing service or routing key in PagerDuty config")
	}
	if c.Details == nil {
		c.Details = make(map[string]string)
	}
	for k, v := range DefaultPagerdutyDetails {
		if _, ok := c.Details[k]; !ok {
			c.Details[k] = v
		}
	}
	return nil
}

// SlackAction configures a single Slack action that is sent with each notification.
// See https://api.slack.com/docs/message-attachments#action_fields and https://api.slack.com/docs/message-buttons
// for more information.
type SlackAction struct {
	Type         string                  `yaml:"type,omitempty"  json:"type,omitempty"`
	Text         string                  `yaml:"text,omitempty"  json:"text,omitempty"`
	URL          string                  `yaml:"url,omitempty"   json:"url,omitempty"`
	Style        string                  `yaml:"style,omitempty" json:"style,omitempty"`
	Name         string                  `yaml:"name,omitempty"  json:"name,omitempty"`
	Value        string                  `yaml:"value,omitempty"  json:"value,omitempty"`
	ConfirmField *SlackConfirmationField `yaml:"confirm,omitempty"  json:"confirm,omitempty"`
}

// UnmarshalYAML implements the yaml.Unmarshaler interface for SlackAction.
func (c *SlackAction) UnmarshalYAML(unmarshal func(interface{}) error) error {
	type plain SlackAction
	if err := unmarshal((*plain)(c)); err != nil {
		return err
	}
	if c.Type == "" {
		return fmt.Errorf("missing type in Slack action configuration")
	}
	if c.Text == "" {
		return fmt.Errorf("missing text in Slack action configuration")
	}
	if c.URL != "" {
		// Clear all message action fields.
		c.Name = ""
		c.Value = ""
		c.ConfirmField = nil
	} else if c.Name != "" {
		c.URL = ""
	} else {
		return fmt.Errorf("missing name or url in Slack action configuration")
	}
	return nil
}

// SlackConfirmationField protect users from destructive actions or particularly distinguished decisions
// by asking them to confirm their button click one more time.
// See https://api.slack.com/docs/interactive-message-field-guide#confirmation_fields for more information.
type SlackConfirmationField struct {
	Text        string `yaml:"text,omitempty"  json:"text,omitempty"`
	Title       string `yaml:"title,omitempty"  json:"title,omitempty"`
	OkText      string `yaml:"ok_text,omitempty"  json:"ok_text,omitempty"`
	DismissText string `yaml:"dismiss_text,omitempty"  json:"dismiss_text,omitempty"`
}

// UnmarshalYAML implements the yaml.Unmarshaler interface for SlackConfirmationField.
func (c *SlackConfirmationField) UnmarshalYAML(unmarshal func(interface{}) error) error {
	type plain SlackConfirmationField
	if err := unmarshal((*plain)(c)); err != nil {
		return err
	}
	if c.Text == "" {
		return fmt.Errorf("missing text in Slack confirmation configuration")
	}
	return nil
}

// SlackField configures a single Slack field that is sent with each notification.
// Each field must contain a title, value, and optionally, a boolean value to indicate if the field
// is short enough to be displayed next to other fields designated as short.
// See https://api.slack.com/docs/message-attachments#fields for more information.
type SlackField struct {
	Title string `yaml:"title,omitempty" json:"title,omitempty"`
	Value string `yaml:"value,omitempty" json:"value,omitempty"`
	Short *bool  `yaml:"short,omitempty" json:"short,omitempty"`
}

// UnmarshalYAML implements the yaml.Unmarshaler interface for SlackField.
func (c *SlackField) UnmarshalYAML(unmarshal func(interface{}) error) error {
	type plain SlackField
	if err := unmarshal((*plain)(c)); err != nil {
		return err
	}
	if c.Title == "" {
		return fmt.Errorf("missing title in Slack field configuration")
	}
	if c.Value == "" {
		return fmt.Errorf("missing value in Slack field configuration")
	}
	return nil
}

// SlackConfig configures notifications via Slack.
type SlackConfig struct {
	NotifierConfig `yaml:",inline" json:",inline"`

	HTTPConfig *commoncfg.HTTPClientConfig `yaml:"http_config,omitempty" json:"http_config,omitempty"`

	APIURL *SecretURL `yaml:"api_url,omitempty" json:"api_url,omitempty"`

	// Slack channel override, (like #other-channel or @username).
	Channel  string `yaml:"channel,omitempty" json:"channel,omitempty"`
	Username string `yaml:"username,omitempty" json:"username,omitempty"`
	Color    string `yaml:"color,omitempty" json:"color,omitempty"`

	Title       string         `yaml:"title,omitempty" json:"title,omitempty"`
	TitleLink   string         `yaml:"title_link,omitempty" json:"title_link,omitempty"`
	Pretext     string         `yaml:"pretext,omitempty" json:"pretext,omitempty"`
	Text        string         `yaml:"text,omitempty" json:"text,omitempty"`
	Fields      []*SlackField  `yaml:"fields,omitempty" json:"fields,omitempty"`
	ShortFields bool           `yaml:"short_fields,omitempty" json:"short_fields,omitempty"`
	Footer      string         `yaml:"footer,omitempty" json:"footer,omitempty"`
	Fallback    string         `yaml:"fallback,omitempty" json:"fallback,omitempty"`
	CallbackID  string         `yaml:"callback_id,omitempty" json:"callback_id,omitempty"`
	IconEmoji   string         `yaml:"icon_emoji,omitempty" json:"icon_emoji,omitempty"`
	IconURL     string         `yaml:"icon_url,omitempty" json:"icon_url,omitempty"`
	ImageURL    string         `yaml:"image_url,omitempty" json:"image_url,omitempty"`
	ThumbURL    string         `yaml:"thumb_url,omitempty" json:"thumb_url,omitempty"`
	LinkNames   bool           `yaml:"link_names,omitempty" json:"link_names,omitempty"`
	MrkdwnIn    []string       `yaml:"mrkdwn_in,omitempty" json:"mrkdwn_in,omitempty"`
	Actions     []*SlackAction `yaml:"actions,omitempty" json:"actions,omitempty"`
}

// UnmarshalYAML implements the yaml.Unmarshaler interface.
func (c *SlackConfig) UnmarshalYAML(unmarshal func(interface{}) error) error {
	*c = DefaultSlackConfig
	type plain SlackConfig
	return unmarshal((*plain)(c))
}

// HipchatConfig configures notifications via Hipchat.
type HipchatConfig struct {
	NotifierConfig `yaml:",inline" json:",inline"`

	HTTPConfig *commoncfg.HTTPClientConfig `yaml:"http_config,omitempty" json:"http_config,omitempty"`

	APIURL        *URL   `yaml:"api_url,omitempty" json:"api_url,omitempty"`
	AuthToken     Secret `yaml:"auth_token,omitempty" json:"auth_token,omitempty"`
	RoomID        string `yaml:"room_id,omitempty" json:"room_id,omitempty"`
	From          string `yaml:"from,omitempty" json:"from,omitempty"`
	Notify        bool   `yaml:"notify,omitempty" json:"notify,omitempty"`
	Message       string `yaml:"message,omitempty" json:"message,omitempty"`
	MessageFormat string `yaml:"message_format,omitempty" json:"message_format,omitempty"`
	Color         string `yaml:"color,omitempty" json:"color,omitempty"`
}

// UnmarshalYAML implements the yaml.Unmarshaler interface.
func (c *HipchatConfig) UnmarshalYAML(unmarshal func(interface{}) error) error {
	*c = DefaultHipchatConfig
	type plain HipchatConfig
	if err := unmarshal((*plain)(c)); err != nil {
		return err
	}
	if c.RoomID == "" {
		return fmt.Errorf("missing room id in Hipchat config")
	}
	return nil
}

// WebhookConfig configures notifications via a generic webhook.
type WebhookConfig struct {
	NotifierConfig `yaml:",inline" json:",inline"`

	HTTPConfig *commoncfg.HTTPClientConfig `yaml:"http_config,omitempty" json:"http_config,omitempty"`

	// URL to send POST request to.
	URL *URL `yaml:"url" json:"url"`
}

// UnmarshalYAML implements the yaml.Unmarshaler interface.
func (c *WebhookConfig) UnmarshalYAML(unmarshal func(interface{}) error) error {
	*c = DefaultWebhookConfig
	type plain WebhookConfig
	if err := unmarshal((*plain)(c)); err != nil {
		return err
	}
	if c.URL == nil {
		return fmt.Errorf("missing URL in webhook config")
	}
	if c.URL.Scheme != "https" && c.URL.Scheme != "http" {
		return fmt.Errorf("scheme required for webhook url")
	}
	return nil
}

// WechatConfig configures notifications via Wechat.
type WechatConfig struct {
	NotifierConfig `yaml:",inline" json:",inline"`

	HTTPConfig *commoncfg.HTTPClientConfig `yaml:"http_config,omitempty" json:"http_config,omitempty"`

	APISecret Secret `yaml:"api_secret,omitempty" json:"api_secret,omitempty"`
	CorpID    string `yaml:"corp_id,omitempty" json:"corp_id,omitempty"`
	Message   string `yaml:"message,omitempty" json:"message,omitempty"`
	APIURL    *URL   `yaml:"api_url,omitempty" json:"api_url,omitempty"`
	ToUser    string `yaml:"to_user,omitempty" json:"to_user,omitempty"`
	ToParty   string `yaml:"to_party,omitempty" json:"to_party,omitempty"`
	ToTag     string `yaml:"to_tag,omitempty" json:"to_tag,omitempty"`
	AgentID   string `yaml:"agent_id,omitempty" json:"agent_id,omitempty"`
}

// UnmarshalYAML implements the yaml.Unmarshaler interface.
func (c *WechatConfig) UnmarshalYAML(unmarshal func(interface{}) error) error {
	*c = DefaultWechatConfig
	type plain WechatConfig
	return unmarshal((*plain)(c))
}

// OpsGenieConfig configures notifications via OpsGenie.
type OpsGenieConfig struct {
	NotifierConfig `yaml:",inline" json:",inline"`

	HTTPConfig *commoncfg.HTTPClientConfig `yaml:"http_config,omitempty" json:"http_config,omitempty"`

	APIKey      Secret                    `yaml:"api_key,omitempty" json:"api_key,omitempty"`
	APIURL      *URL                      `yaml:"api_url,omitempty" json:"api_url,omitempty"`
	Message     string                    `yaml:"message,omitempty" json:"message,omitempty"`
	Description string                    `yaml:"description,omitempty" json:"description,omitempty"`
	Source      string                    `yaml:"source,omitempty" json:"source,omitempty"`
	Details     map[string]string         `yaml:"details,omitempty" json:"details,omitempty"`
	Responders  []OpsGenieConfigResponder `yaml:"responders,omitempty" json:"responders,omitempty"`
	Tags        string                    `yaml:"tags,omitempty" json:"tags,omitempty"`
	Note        string                    `yaml:"note,omitempty" json:"note,omitempty"`
	Priority    string                    `yaml:"priority,omitempty" json:"priority,omitempty"`
}

const opsgenieValidTypesRe = `^(team|user|escalation|schedule)$`

var opsgenieTypeMatcher = regexp.MustCompile(opsgenieValidTypesRe)

// UnmarshalYAML implements the yaml.Unmarshaler interface.
func (c *OpsGenieConfig) UnmarshalYAML(unmarshal func(interface{}) error) error {
	*c = DefaultOpsGenieConfig
	type plain OpsGenieConfig
	if err := unmarshal((*plain)(c)); err != nil {
		return err
	}

	for _, r := range c.Responders {
		if r.ID == "" && r.Username == "" && r.Name == "" {
			return errors.Errorf("OpsGenieConfig responder %v has to have at least one of id, username or name specified", r)
		}

		r.Type = strings.ToLower(r.Type)
		if !opsgenieTypeMatcher.MatchString(r.Type) {
			return errors.Errorf("OpsGenieConfig responder %v type does not match valid options %s", r, opsgenieValidTypesRe)
		}
	}

	return nil
}

type OpsGenieConfigResponder struct {
	// One of those 3 should be filled.
	ID       string `yaml:"id,omitempty" json:"id,omitempty"`
	Name     string `yaml:"name,omitempty" json:"name,omitempty"`
	Username string `yaml:"username,omitempty" json:"username,omitempty"`

	// team, user, escalation, schedule etc.
	Type string `yaml:"type,omitempty" json:"type,omitempty"`
}

// VictorOpsConfig configures notifications via VictorOps.
type VictorOpsConfig struct {
	NotifierConfig `yaml:",inline" json:",inline"`

	HTTPConfig *commoncfg.HTTPClientConfig `yaml:"http_config,omitempty" json:"http_config,omitempty"`

	APIKey            Secret            `yaml:"api_key" json:"api_key"`
	APIURL            *URL              `yaml:"api_url" json:"api_url"`
	RoutingKey        string            `yaml:"routing_key" json:"routing_key"`
	MessageType       string            `yaml:"message_type" json:"message_type"`
	StateMessage      string            `yaml:"state_message" json:"state_message"`
	EntityDisplayName string            `yaml:"entity_display_name" json:"entity_display_name"`
	MonitoringTool    string            `yaml:"monitoring_tool" json:"monitoring_tool"`
	CustomFields      map[string]string `yaml:"custom_fields,omitempty" json:"custom_fields,omitempty"`
}

// UnmarshalYAML implements the yaml.Unmarshaler interface.
func (c *VictorOpsConfig) UnmarshalYAML(unmarshal func(interface{}) error) error {
	*c = DefaultVictorOpsConfig
	type plain VictorOpsConfig
	if err := unmarshal((*plain)(c)); err != nil {
		return err
	}
	if c.RoutingKey == "" {
		return fmt.Errorf("missing Routing key in VictorOps config")
	}

	reservedFields := []string{"routing_key", "message_type", "state_message", "entity_display_name", "monitoring_tool", "entity_id", "entity_state"}

	for _, v := range reservedFields {
		if _, ok := c.CustomFields[v]; ok {
			return fmt.Errorf("VictorOps config contains custom field %s which cannot be used as it conflicts with the fixed/static fields", v)
		}
	}

	return nil
}

type duration time.Duration

func (d *duration) UnmarshalText(text []byte) error {
	parsed, err := time.ParseDuration(string(text))
	if err == nil {
		*d = duration(parsed)
	}
	return err
}

func (d duration) MarshalText() ([]byte, error) {
	return []byte(time.Duration(d).String()), nil
}

type PushoverConfig struct {
	NotifierConfig `yaml:",inline" json:",inline"`

	HTTPConfig *commoncfg.HTTPClientConfig `yaml:"http_config,omitempty" json:"http_config,omitempty"`

	UserKey  Secret   `yaml:"user_key,omitempty" json:"user_key,omitempty"`
	Token    Secret   `yaml:"token,omitempty" json:"token,omitempty"`
	Title    string   `yaml:"title,omitempty" json:"title,omitempty"`
	Message  string   `yaml:"message,omitempty" json:"message,omitempty"`
	URL      string   `yaml:"url,omitempty" json:"url,omitempty"`
	URLTitle string   `yaml:"url_title,omitempty" json:"url_title,omitempty"`
	Sound    string   `yaml:"sound,omitempty" json:"sound,omitempty"`
	Priority string   `yaml:"priority,omitempty" json:"priority,omitempty"`
	Retry    duration `yaml:"retry,omitempty" json:"retry,omitempty"`
	Expire   duration `yaml:"expire,omitempty" json:"expire,omitempty"`
	HTML     bool     `yaml:"html,omitempty" json:"html,omitempty"`
}

// UnmarshalYAML implements the yaml.Unmarshaler interface.
func (c *PushoverConfig) UnmarshalYAML(unmarshal func(interface{}) error) error {
	*c = DefaultPushoverConfig
	type plain PushoverConfig
	if err := unmarshal((*plain)(c)); err != nil {
		return err
	}
	if c.UserKey == "" {
		return fmt.Errorf("missing user key in Pushover config")
	}
	if c.Token == "" {
		return fmt.Errorf("missing token in Pushover config")
	}
	return nil
}<|MERGE_RESOLUTION|>--- conflicted
+++ resolved
@@ -158,11 +158,7 @@
 	To           string              `yaml:"to,omitempty" json:"to,omitempty"`
 	From         string              `yaml:"from,omitempty" json:"from,omitempty"`
 	Hello        string              `yaml:"hello,omitempty" json:"hello,omitempty"`
-<<<<<<< HEAD
-	Smarthost    string              `yaml:"smarthost,omitempty" json:"smarthost,omitempty"`
-=======
 	Smarthost    HostPort            `yaml:"smarthost,omitempty" json:"smarthost,omitempty"`
->>>>>>> 9e5dedc0
 	AuthUsername string              `yaml:"auth_username,omitempty" json:"auth_username,omitempty"`
 	AuthPassword Secret              `yaml:"auth_password,omitempty" json:"auth_password,omitempty"`
 	AuthSecret   Secret              `yaml:"auth_secret,omitempty" json:"auth_secret,omitempty"`

--- conflicted
+++ resolved
@@ -1,6 +1,5 @@
 # Changelog
 
-<<<<<<< HEAD
 ## master / unreleased
 
 * [CHANGE] Fix for CVE-2021-31232: Local file disclosure vulnerability when `-experimental.alertmanager.enable-api` is used. The HTTP basic auth `password_file` can be used as an attack vector to send any file content via a webhook. The alertmanager templates can be used as an attack vector to send any file content because the alertmanager can load any text file specified in the templates list. #4129
@@ -78,11 +77,10 @@
 ## Blocksconvert
 
 * [ENHANCEMENT] Builder: add `-builder.timestamp-tolerance` option which may reduce block size by rounding timestamps to make difference whole seconds. #3891
-=======
+
 ## 1.8.1 / 2021-04-27
 
 * [CHANGE] Fix for CVE-2021-31232: Local file disclosure vulnerability when `-experimental.alertmanager.enable-api` is used. The HTTP basic auth `password_file` can be used as an attack vector to send any file content via a webhook. The alertmanager templates can be used as an attack vector to send any file content because the alertmanager can load any text file specified in the templates list.
->>>>>>> 38eb4fe0
 
 ## 1.8.0 / 2021-03-24
 
